﻿<Project Sdk="Microsoft.NET.Sdk">

  <PropertyGroup>
    <OutputType>Exe</OutputType>
    <TargetFramework>netcoreapp3.0</TargetFramework>
    <AssemblyName>Neo.UnitTests</AssemblyName>
    <RootNamespace>Neo.UnitTests</RootNamespace>
    <AllowUnsafeBlocks>true</AllowUnsafeBlocks>
  </PropertyGroup>

  <ItemGroup>
    <None Update="protocol.json">
      <CopyToOutputDirectory>PreserveNewest</CopyToOutputDirectory>
    </None>
  </ItemGroup>

  <ItemGroup>
<<<<<<< HEAD
    <PackageReference Include="FluentAssertions" Version="5.9.0" />
    <PackageReference Include="Microsoft.AspNetCore.ResponseCompression" Version="2.2.0" />
    <PackageReference Include="Microsoft.NET.Test.Sdk" Version="16.4.0" />
    <PackageReference Include="MSTest.TestAdapter" Version="2.0.0" />
    <PackageReference Include="MSTest.TestFramework" Version="2.0.0" />
    <PackageReference Include="Moq" Version="4.13.1" />
    <PackageReference Include="Akka.TestKit" Version="1.4.2" />
    <PackageReference Include="Akka.TestKit.Xunit2" Version="1.4.2" />
=======
    <PackageReference Include="FluentAssertions" Version="5.10.3" />
    <PackageReference Include="Microsoft.NET.Test.Sdk" Version="16.6.1" />
    <PackageReference Include="MSTest.TestAdapter" Version="2.1.1" />
    <PackageReference Include="MSTest.TestFramework" Version="2.1.1" />
    <PackageReference Include="Moq" Version="4.14.1" />
    <PackageReference Include="Akka.TestKit" Version="1.4.5" />
    <PackageReference Include="Akka.TestKit.Xunit2" Version="1.4.5" />
>>>>>>> eb3c1134
  </ItemGroup>

  <ItemGroup>
    <ProjectReference Include="..\..\src\neo\neo.csproj" />
  </ItemGroup>

  <ItemGroup>
    <Service Include="{82a7f48d-3b50-4b1e-b82e-3ada8210c358}" />
  </ItemGroup>

</Project><|MERGE_RESOLUTION|>--- conflicted
+++ resolved
@@ -15,16 +15,6 @@
   </ItemGroup>
 
   <ItemGroup>
-<<<<<<< HEAD
-    <PackageReference Include="FluentAssertions" Version="5.9.0" />
-    <PackageReference Include="Microsoft.AspNetCore.ResponseCompression" Version="2.2.0" />
-    <PackageReference Include="Microsoft.NET.Test.Sdk" Version="16.4.0" />
-    <PackageReference Include="MSTest.TestAdapter" Version="2.0.0" />
-    <PackageReference Include="MSTest.TestFramework" Version="2.0.0" />
-    <PackageReference Include="Moq" Version="4.13.1" />
-    <PackageReference Include="Akka.TestKit" Version="1.4.2" />
-    <PackageReference Include="Akka.TestKit.Xunit2" Version="1.4.2" />
-=======
     <PackageReference Include="FluentAssertions" Version="5.10.3" />
     <PackageReference Include="Microsoft.NET.Test.Sdk" Version="16.6.1" />
     <PackageReference Include="MSTest.TestAdapter" Version="2.1.1" />
@@ -32,7 +22,6 @@
     <PackageReference Include="Moq" Version="4.14.1" />
     <PackageReference Include="Akka.TestKit" Version="1.4.5" />
     <PackageReference Include="Akka.TestKit.Xunit2" Version="1.4.5" />
->>>>>>> eb3c1134
   </ItemGroup>
 
   <ItemGroup>
