using Neo.Cryptography;
using Neo.IO;
using Neo.IO.Json;
using Neo.Ledger;
using Neo.Persistence;
using Neo.SmartContract;
using Neo.SmartContract.Native;
using Neo.VM;
using Neo.VM.Types;
using Neo.Wallets;
using System;
using System.Collections.Generic;
using System.IO;
using System.Linq;
using System.Numerics;
using Array = Neo.VM.Types.Array;

namespace Neo.Network.P2P.Payloads
{
    public class Transaction : IEquatable<Transaction>, IInventory, IInteroperable
    {
        public const int MaxTransactionSize = 102400;
        public const uint MaxValidUntilBlockIncrement = 2102400;
        /// <summary>
        /// Maximum number of attributes that can be contained within a transaction
        /// </summary>
        public const int MaxTransactionAttributes = 16;

        private TransactionVersion version;
        private uint nonce;
        private UInt160 sender;
        private long sysfee;
        private long netfee;
        private uint validUntilBlock;
        private TransactionAttribute[] attributes;
        private byte[] script;
        private Witness[] witnesses;
        private UInt256 oracleRequestTx;

        public const int HeaderSize =
            sizeof(TransactionVersion) +  //Version
            sizeof(uint) +  //Nonce
            20 +            //Sender
            sizeof(long) +  //SystemFee
            sizeof(long) +  //NetworkFee
            sizeof(uint);   //ValidUntilBlock

        public TransactionAttribute[] Attributes
        {
            get => attributes;
            set { attributes = value; _cosigners = null; _hash = null; _size = 0; }
        }

        private Cosigner[] _cosigners;
        public Cosigner[] Cosigners => _cosigners ??= attributes.OfType<Cosigner>().ToArray();

        public UInt256 OracleRequestTx
        {
            get => oracleRequestTx;
            set { oracleRequestTx = value; _hash = null; _size = 0; }
        }

        /// <summary>
        /// The <c>NetworkFee</c> for the transaction divided by its <c>Size</c>.
        /// <para>Note that this property must be used with care. Getting the value of this property multiple times will return the same result. The value of this property can only be obtained after the transaction has been completely built (no longer modified).</para>
        /// </summary>
        public long FeePerByte => NetworkFee / Size;

        private UInt256 _hash = null;
        public UInt256 Hash
        {
            get
            {
                if (_hash == null)
                {
                    _hash = new UInt256(Crypto.Hash256(this.GetHashData()));
                }
                return _hash;
            }
        }

        InventoryType IInventory.InventoryType => InventoryType.TX;

        /// <summary>
        /// Distributed to consensus nodes.
        /// </summary>
        public long NetworkFee
        {
            get => netfee;
            set { netfee = value; _hash = null; }
        }

        public uint Nonce
        {
            get => nonce;
            set { nonce = value; _hash = null; }
        }

        public byte[] Script
        {
            get => script;
            set { script = value; _hash = null; _size = 0; }
        }

        public UInt160 Sender
        {
            get => sender;
            set { sender = value; _hash = null; }
        }

        private int _size;
        public int Size
        {
            get
            {
                if (_size == 0)
                {
                    _size = HeaderSize +
<<<<<<< HEAD
                        Attributes.GetVarSize() +   //Attributes
                        Cosigners.GetVarSize() +    //Cosigners
                        Script.GetVarSize() +       //Script
                        Witnesses.GetVarSize();     //Witnesses

                    if (Version == TransactionVersion.OracleResponse)
                    {
                        _size += UInt256.Length;
                    }
=======
                        Attributes.GetVarSize() +   // Attributes
                        Script.GetVarSize() +       // Script
                        Witnesses.GetVarSize();     // Witnesses
>>>>>>> eb3c1134
                }
                return _size;
            }
        }

        /// <summary>
        /// Fee to be burned.
        /// </summary>
        public long SystemFee
        {
            get => sysfee;
            set { sysfee = value; _hash = null; }
        }

        public uint ValidUntilBlock
        {
            get => validUntilBlock;
            set { validUntilBlock = value; _hash = null; }
        }

        public TransactionVersion Version
        {
            get => version;
            set { version = value; _hash = null; }
        }

        public Witness[] Witnesses
        {
            get => witnesses;
            set { witnesses = value; _size = 0; }
        }

        void ISerializable.Deserialize(BinaryReader reader)
        {
            int startPosition = -1;
            if (reader.BaseStream.CanSeek)
                startPosition = (int)reader.BaseStream.Position;
            DeserializeUnsigned(reader);
            Witnesses = reader.ReadSerializableArray<Witness>();
            if (startPosition >= 0)
                _size = (int)reader.BaseStream.Position - startPosition;
        }

        public void DeserializeUnsigned(BinaryReader reader)
        {
            Version = (TransactionVersion)reader.ReadByte();
            if (!Enum.IsDefined(typeof(TransactionVersion), Version)) throw new FormatException();
            Nonce = reader.ReadUInt32();
            Sender = reader.ReadSerializable<UInt160>();
            SystemFee = reader.ReadInt64();
            if (SystemFee < 0) throw new FormatException();
            NetworkFee = reader.ReadInt64();
            if (NetworkFee < 0) throw new FormatException();
            if (SystemFee + NetworkFee < SystemFee) throw new FormatException();
            ValidUntilBlock = reader.ReadUInt32();
            Attributes = new TransactionAttribute[reader.ReadVarInt(MaxTransactionAttributes)];
            for (int i = 0; i < Attributes.Length; i++)
                Attributes[i] = TransactionAttribute.DeserializeFrom(reader);
            if (Cosigners.Select(u => u.Account).Distinct().Count() != Cosigners.Length) throw new FormatException();
            Script = reader.ReadVarBytes(ushort.MaxValue);
            if (Script.Length == 0) throw new FormatException();
            OracleRequestTx = Version == TransactionVersion.OracleResponse ? reader.ReadSerializable<UInt256>() : null;
        }

        public bool Equals(Transaction other)
        {
            if (other is null) return false;
            if (ReferenceEquals(this, other)) return true;
            return Hash.Equals(other.Hash);
        }

        public override bool Equals(object obj)
        {
            return Equals(obj as Transaction);
        }

        void IInteroperable.FromStackItem(StackItem stackItem)
        {
            throw new NotSupportedException();
        }

        public override int GetHashCode()
        {
            return Hash.GetHashCode();
        }

        public UInt160[] GetScriptHashesForVerifying(StoreView snapshot)
        {
            var hashes = new HashSet<UInt160> { Sender };
            hashes.UnionWith(Cosigners.Select(p => p.Account));
            return hashes.OrderBy(p => p).ToArray();
        }

        void ISerializable.Serialize(BinaryWriter writer)
        {
            ((IVerifiable)this).SerializeUnsigned(writer);
            writer.Write(Witnesses);
        }

        void IVerifiable.SerializeUnsigned(BinaryWriter writer)
        {
            writer.Write((byte)Version);
            writer.Write(Nonce);
            writer.Write(Sender);
            writer.Write(SystemFee);
            writer.Write(NetworkFee);
            writer.Write(ValidUntilBlock);
            writer.Write(Attributes);
            writer.WriteVarBytes(Script);
            if (Version == TransactionVersion.OracleResponse)
            {
                writer.Write(OracleRequestTx);
            }
        }

        public JObject ToJson()
        {
            JObject json = new JObject();
            json["hash"] = Hash.ToString();
            json["size"] = Size;
            json["version"] = (byte)Version;
            json["nonce"] = Nonce;
            json["sender"] = Sender.ToAddress();
            json["sys_fee"] = SystemFee.ToString();
            json["net_fee"] = NetworkFee.ToString();
            json["valid_until_block"] = ValidUntilBlock;
            json["attributes"] = Attributes.Select(p => p.ToJson()).ToArray();
            json["script"] = Convert.ToBase64String(Script);
            json["witnesses"] = Witnesses.Select(p => p.ToJson()).ToArray();
            if (Version == TransactionVersion.OracleResponse)
            {
                json["oracle_response_tx"] = OracleRequestTx.ToString();
            }
            return json;
        }

<<<<<<< HEAD
        public static Transaction FromJson(JObject json)
        {
            Transaction tx = new Transaction();
            tx.Version = (TransactionVersion)byte.Parse(json["version"].AsString());
            if (!Enum.IsDefined(typeof(TransactionVersion), tx.Version)) throw new FormatException();
            tx.Nonce = uint.Parse(json["nonce"].AsString());
            tx.Sender = json["sender"].AsString().ToScriptHash();
            tx.SystemFee = long.Parse(json["sys_fee"].AsString());
            tx.NetworkFee = long.Parse(json["net_fee"].AsString());
            tx.ValidUntilBlock = uint.Parse(json["valid_until_block"].AsString());
            tx.Attributes = ((JArray)json["attributes"]).Select(p => TransactionAttribute.FromJson(p)).ToArray();
            tx.Cosigners = ((JArray)json["cosigners"]).Select(p => Cosigner.FromJson(p)).ToArray();
            tx.Script = Convert.FromBase64String(json["script"].AsString());
            tx.Witnesses = ((JArray)json["witnesses"]).Select(p => Witness.FromJson(p)).ToArray();
            if (tx.Version == TransactionVersion.OracleResponse)
            {
                tx.OracleRequestTx = UInt256.Parse(json["oracle_response_tx"].AsString());
            }
            else
            {
                tx.OracleRequestTx = null;
            }
            return tx;
        }

=======
>>>>>>> eb3c1134
        bool IInventory.Verify(StoreView snapshot)
        {
            return Verify(snapshot, BigInteger.Zero) == VerifyResult.Succeed;
        }

        public virtual VerifyResult VerifyForEachBlock(StoreView snapshot, BigInteger totalSenderFeeFromPool)
        {
            if (ValidUntilBlock <= snapshot.Height || ValidUntilBlock > snapshot.Height + MaxValidUntilBlockIncrement)
                return VerifyResult.Expired;
            UInt160[] hashes = GetScriptHashesForVerifying(snapshot);
            if (NativeContract.Policy.GetBlockedAccounts(snapshot).Intersect(hashes).Any())
                return VerifyResult.PolicyFail;
            BigInteger balance = NativeContract.GAS.BalanceOf(snapshot, Sender);
            BigInteger fee = SystemFee + NetworkFee + totalSenderFeeFromPool;
            if (balance < fee) return VerifyResult.InsufficientFunds;
            if (hashes.Length != Witnesses.Length) return VerifyResult.Invalid;
            for (int i = 0; i < hashes.Length; i++)
            {
                if (Witnesses[i].VerificationScript.Length > 0) continue;
                if (snapshot.Contracts.TryGet(hashes[i]) is null) return VerifyResult.Invalid;
            }
            return VerifyResult.Succeed;
        }

        public virtual VerifyResult Verify(StoreView snapshot, BigInteger totalSenderFeeFromPool)
        {
            VerifyResult result = VerifyForEachBlock(snapshot, totalSenderFeeFromPool);
            if (result != VerifyResult.Succeed) return result;
            int size = Size;
            if (size > MaxTransactionSize) return VerifyResult.Invalid;
            long net_fee = NetworkFee - size * NativeContract.Policy.GetFeePerByte(snapshot);
            if (net_fee < 0) return VerifyResult.InsufficientFunds;
            if (!this.VerifyWitnesses(snapshot, net_fee)) return VerifyResult.Invalid;

            if (Version == TransactionVersion.OracleResponse)
            {
                // Oracle response only can be signed by oracle nodes

                var hashes = GetScriptHashesForVerifying(snapshot);

                if (hashes.Length != 1 ||
                    hashes[0] != NativeContract.Oracle.GetOracleMultiSigAddress(snapshot) ||
                    hashes[0] != Sender)
                {
                    return VerifyResult.Invalid;
                }
            }

            return VerifyResult.Succeed;
        }

        public StackItem ToStackItem(ReferenceCounter referenceCounter)
        {
            return new Array(referenceCounter, new StackItem[]
            {
                // Computed properties
                Hash.ToArray(),

                // Transaction properties
                (int)Version,
                Nonce,
                Sender.ToArray(),
                SystemFee,
                NetworkFee,
                ValidUntilBlock,
                Script,
            });
        }
    }
}<|MERGE_RESOLUTION|>--- conflicted
+++ resolved
@@ -116,21 +116,9 @@
                 if (_size == 0)
                 {
                     _size = HeaderSize +
-<<<<<<< HEAD
-                        Attributes.GetVarSize() +   //Attributes
-                        Cosigners.GetVarSize() +    //Cosigners
-                        Script.GetVarSize() +       //Script
-                        Witnesses.GetVarSize();     //Witnesses
-
-                    if (Version == TransactionVersion.OracleResponse)
-                    {
-                        _size += UInt256.Length;
-                    }
-=======
                         Attributes.GetVarSize() +   // Attributes
                         Script.GetVarSize() +       // Script
                         Witnesses.GetVarSize();     // Witnesses
->>>>>>> eb3c1134
                 }
                 return _size;
             }
@@ -267,34 +255,6 @@
             return json;
         }
 
-<<<<<<< HEAD
-        public static Transaction FromJson(JObject json)
-        {
-            Transaction tx = new Transaction();
-            tx.Version = (TransactionVersion)byte.Parse(json["version"].AsString());
-            if (!Enum.IsDefined(typeof(TransactionVersion), tx.Version)) throw new FormatException();
-            tx.Nonce = uint.Parse(json["nonce"].AsString());
-            tx.Sender = json["sender"].AsString().ToScriptHash();
-            tx.SystemFee = long.Parse(json["sys_fee"].AsString());
-            tx.NetworkFee = long.Parse(json["net_fee"].AsString());
-            tx.ValidUntilBlock = uint.Parse(json["valid_until_block"].AsString());
-            tx.Attributes = ((JArray)json["attributes"]).Select(p => TransactionAttribute.FromJson(p)).ToArray();
-            tx.Cosigners = ((JArray)json["cosigners"]).Select(p => Cosigner.FromJson(p)).ToArray();
-            tx.Script = Convert.FromBase64String(json["script"].AsString());
-            tx.Witnesses = ((JArray)json["witnesses"]).Select(p => Witness.FromJson(p)).ToArray();
-            if (tx.Version == TransactionVersion.OracleResponse)
-            {
-                tx.OracleRequestTx = UInt256.Parse(json["oracle_response_tx"].AsString());
-            }
-            else
-            {
-                tx.OracleRequestTx = null;
-            }
-            return tx;
-        }
-
-=======
->>>>>>> eb3c1134
         bool IInventory.Verify(StoreView snapshot)
         {
             return Verify(snapshot, BigInteger.Zero) == VerifyResult.Succeed;
